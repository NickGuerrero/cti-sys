<<<<<<< HEAD
from pydantic_settings import BaseSettings, SettingsConfigDict
from pydantic import Field
from typing import Optional
=======
import os
from dotenv import load_dotenv
from pydantic_settings import BaseSettings

load_dotenv()
>>>>>>> 9f89ef15

class Settings(BaseSettings):
    # NOTE SIS section ids need to be manually defined in Canvas
    # Go to Settings -> Sections -> Your Section -> Set SIS ID
    app_env: str = os.getenv("APP_ENV")
    unterview_course_id: int = os.getenv("COURSE_ID_UNTERVIEW")
    unterview_sis_course_id: str = os.getenv("UNTERVIEW_SIS_COURSE_ID")
    current_unterview_sis_section_id: str = os.getenv("CUR_UNTERVIEW_SIS_SECTION_ID")
    current_unterview_section_id: int = os.getenv("CUR_UNTERVIEW_SECTION_ID")
    course_id_101: int = os.getenv("COURSE_ID_101")
    commitment_quiz_id: int = os.getenv("COMMITMENT_QUIZ_ID")
    canvas_api_url: str = "https://cti-courses.test.instructure.com"
    canvas_api_test_url: str = "https://cti-courses.test.instructure.com"

    # SA's Sheet URL for allowed emails and form submissions password
    allowed_sas_sheet_url: Optional[str] = Field(default=None, validation_alias="ALLOWED_SAS_SHEET_URL")
    attendance_password: Optional[str] = Field(default=None, validation_alias="ATTENDANCE_PASSWORD")
    attendance_api_key: Optional[str] = Field(default=None, validation_alias="ATTENDANCE_API_KEY")

    model_config = SettingsConfigDict(
        case_sensitive = False, # Make environment variable names case-insensitive
        env_file = ".env", # Load environment variables from .env file
        extra = "ignore", # Ignore any extra fields not defined in the model
    )

settings = Settings()

# MongoDB
MONGO_DATABASE_NAME = "cti_mongo_db"
APPLICATIONS_COLLECTION = "applications"
ACCELERATE_FLEX_COLLECTION = "accelerate_flex"
PATHWAY_GOALS_COLLECTION = "pathway_goals"
COURSES_COLLECTION = "courses"<|MERGE_RESOLUTION|>--- conflicted
+++ resolved
@@ -1,14 +1,10 @@
-<<<<<<< HEAD
+import os
 from pydantic_settings import BaseSettings, SettingsConfigDict
 from pydantic import Field
 from typing import Optional
-=======
-import os
 from dotenv import load_dotenv
-from pydantic_settings import BaseSettings
 
 load_dotenv()
->>>>>>> 9f89ef15
 
 class Settings(BaseSettings):
     # NOTE SIS section ids need to be manually defined in Canvas
