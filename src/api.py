from fastapi import APIRouter

from src.applications.router import router as applications_router
from src.applications.canvas_export.router import router as canvas_export_router
from src.applications.master_roster.router import router as applications_add_to_master_roster_router
from src.students.alternate_emails.router import router as student_alternate_emails_router
from src.students.attendance_log.router import router as student_attendance_log_router
from src.students.accelerate.process_attendance.router import router as accelerate_attendance_record_router
from src.students.missing_students.router import router as student_recover_attendance_router
<<<<<<< HEAD
from src.students.attendance_entry.router import router as student_attendance_entry_router
=======
from src.gsheet.refresh.router import router as gsheet_refresh_router
>>>>>>> 9f89ef15


api_router = APIRouter()

# /api/applications/...
api_router.include_router(
    applications_router,
    prefix="/applications",
    tags=["Applications"]
)

# /api/applications/master-roster...
api_router.include_router(
    applications_add_to_master_roster_router,
    prefix="/applications/add-to-master-roster",
    tags=["Applications"]
)

# /api/applications/canvas-export
api_router.include_router(
    canvas_export_router,
    prefix="/applications/canvas-export",
    tags=["Applications"]
)

# /api/students/alternate-emails
api_router.include_router(
    student_alternate_emails_router,
    prefix="/students/alternate-emails",
    tags=["Students"]
)

# /api/students/process-attendance-log
api_router.include_router(
    student_attendance_log_router,
    prefix="/students/process-attendance-log",
    tags=["Students"]
)

# /api/accelerate/process-attendance
api_router.include_router(
    accelerate_attendance_record_router,
    prefix="/students/accelerate/process-attendance",
    tags=["Accelerate"]
)

# /api/students/recover-attendance
api_router.include_router(
    student_recover_attendance_router,
    prefix="/students/recover-attendance",
    tags=["Students"]
)

<<<<<<< HEAD
# /api/students/create-attendance-entry
api_router.include_router(
    student_attendance_entry_router,
    prefix="/students/create-attendance-entry",
=======
# /api/gsheet/refresh/...
api_router.include_router(
    gsheet_refresh_router,
    prefix="/gsheet/refresh",
>>>>>>> 9f89ef15
    tags=["Students"]
)<|MERGE_RESOLUTION|>--- conflicted
+++ resolved
@@ -7,11 +7,8 @@
 from src.students.attendance_log.router import router as student_attendance_log_router
 from src.students.accelerate.process_attendance.router import router as accelerate_attendance_record_router
 from src.students.missing_students.router import router as student_recover_attendance_router
-<<<<<<< HEAD
 from src.students.attendance_entry.router import router as student_attendance_entry_router
-=======
 from src.gsheet.refresh.router import router as gsheet_refresh_router
->>>>>>> 9f89ef15
 
 
 api_router = APIRouter()
@@ -65,16 +62,15 @@
     tags=["Students"]
 )
 
-<<<<<<< HEAD
 # /api/students/create-attendance-entry
 api_router.include_router(
     student_attendance_entry_router,
     prefix="/students/create-attendance-entry",
-=======
+    tags=["Students"]
+)
 # /api/gsheet/refresh/...
 api_router.include_router(
     gsheet_refresh_router,
     prefix="/gsheet/refresh",
->>>>>>> 9f89ef15
     tags=["Students"]
 )