--- conflicted
+++ resolved
@@ -15,17 +15,14 @@
     tags=["Applications"]
 )
 
-<<<<<<< HEAD
+# /api/applications/canvas-export
 api_router.include_router(
     canvas_export_router,
     prefix="/applications/canvas-export",
     tags=["Applications"]
 )
 
-# /api/students/...
-=======
 # /api/students/alternate-emails...
->>>>>>> 6affffe1
 api_router.include_router(
     student_alternate_emails_router,
     prefix="/students/alternate-emails",
