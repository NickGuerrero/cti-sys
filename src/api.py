--- conflicted
+++ resolved
@@ -2,13 +2,12 @@
 
 from src.applications.router import router as applications_router
 from src.students.alternate_emails.router import router as student_alternate_emails_router
-<<<<<<< HEAD
+
 from src.students.accelerate.assign_sa.router import router as student_assign_sa_router
 
-=======
 from src.students.attendance_log.router import router as student_attendence_log_router
 from src.students.accelerate.process_attendance.router import router as accelerate_attendance_record_router
->>>>>>> 4d8b449d
+
 
 api_router = APIRouter()
 
@@ -25,13 +24,14 @@
     prefix="/students/alternate-emails",
     tags=["Students"]
 )
-<<<<<<< HEAD
+
 # /api/students/accekerate/assign-sa/...
 api_router.include_router(
     student_assign_sa_router,
     prefix="/accelerate/students/assign-sa",
     tags=["Students"]
-=======
+)
+
 
 # /api/students/process-attendance-log...
 api_router.include_router(
@@ -45,5 +45,4 @@
     accelerate_attendance_record_router,
     prefix="/students/accelerate/process-attendance",
     tags=["Accelerate"]
->>>>>>> 4d8b449d
-)+)
